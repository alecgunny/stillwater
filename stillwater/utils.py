--- conflicted
+++ resolved
@@ -12,11 +12,8 @@
     from multiprocessing.connection import Connection
 
 
-class ObjectMappingTuple:
-
-<<<<<<< HEAD
 _GPS_EPOCH = datetime.datetime(
-    1980, 1, 6, 0, 0, 0, # tzinfo=datetime.timezone.utc
+    1980, 1, 6, 0, 0, 0
 ).timestamp()
 def gps_time():
     """
@@ -25,11 +22,7 @@
     return time.time() # datetime.datetime.utcnow().timestamp() - _GPS_EPOCH + 7
 
 
-@attr.s(auto_attribs=True)
-class Relative:
-    process: "StreamingInferenceProcess"
-    conn: "Connection"
-=======
+class ObjectMappingTuple:
     """
     Utility class for creating namedtuples capable
     of adding or subtracting members. Useful for
@@ -65,7 +58,6 @@
 class Relatives(ObjectMappingTuple):
     _name = "Relative"
     _value_type = Connection
->>>>>>> 6fbd2c52
 
 
 @attr.s(auto_attribs=True)
