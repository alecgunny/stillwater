--- conflicted
+++ resolved
@@ -6,15 +6,11 @@
 import tritonclient.grpc as triton
 
 from stillwater.streaming_inference_process import StreamingInferenceProcess
-<<<<<<< HEAD
-from stillwater.utils import ExceptionWrapper, gps_time, Package, Relative
-=======
-from stillwater.utils import ExceptionWrapper, Package
+from stillwater.utils import ExceptionWrapper, gps_time, Package
 
 if typing.TYPE_CHECKING:
     from multiprocessing import Process
     from multiprocessing.connection import Connection
->>>>>>> 6fbd2c52
 
 
 class StreamingInferenceClient(StreamingInferenceProcess):
